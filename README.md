# Azure Documenter Tool

[![Python Version](https://img.shields.io/badge/python-3.8+-blue.svg)](https://www.python.org/downloads/)

## Overview

The Azure Documenter Tool is a Python-based utility designed to automate the discovery, analysis, and documentation of Microsoft Azure environments. It connects to Azure using standard authentication methods, gathers detailed information across specified subscriptions, and generates comprehensive reports and diagrams.

This tool aims to simplify and accelerate the process of understanding complex Azure deployments, performing audits, generating design documentation, and tracking changes over time.

## Who is this for?

*   **Cloud Architects:** To visualize, document, and validate Azure architecture designs.
*   **Azure Administrators:** To audit configurations, manage resources, and track inventory.
*   **Security Analysts:** To review security posture, identify potential risks, and assess compliance.
*   **Consultants:** To quickly understand and document client Azure environments.
*   **DevOps Engineers:** To integrate infrastructure documentation into CI/CD pipelines.

## Key Features

### Comprehensive Data Fetching
The tool utilizes various fetcher modules (`azure_documenter/fetchers/`) to gather data across multiple Azure service categories:

*   **Core Infrastructure:** Resource Groups, Subscriptions, Management Groups, Resources (general inventory).
*   **Compute:** Virtual Machines (details, sizes, OS), Availability Sets, Scale Sets.
*   **Networking:** VNets, Subnets, VNet Peerings, Network Security Groups (NSGs), Route Tables, Public IPs, VPN Gateways, ExpressRoute Circuits, Azure Firewalls, Load Balancers (Standard/Basic), Application Gateways, Front Doors, Traffic Manager Profiles, Private DNS Zones, Private Endpoints, DDoS Protection Plans.
*   **Storage:** Storage Accounts (types, replication, endpoints), Managed Disks.
*   **Databases:** Azure SQL Databases/Servers, Cosmos DB Accounts, MySQL, PostgreSQL.
*   **Web & Applications:** App Services, App Service Plans, Function Apps.
*   **Security:** Microsoft Defender for Cloud (Plans, Score), Security Center Policies, JIT Policies, Role Assignments (RBAC), Custom Roles, Key Vaults (details, access policies, certificates, secrets overview).
*   **Identity:** Entra ID Tenant Details, Service Principals (summary).
*   **Governance:** Azure Policy States, Advisor Recommendations, Management Group Hierarchy.
*   **Monitoring:** Log Analytics Workspaces, Diagnostic Settings, Autoscale Settings.
*   **Costs:** Subscription-level cost summaries (MTD, previous month).
*   **AI Services:** Cognitive Services, Azure Search, Bot Services.

### Report Generation & Analysis
Based on the fetched data, the tool generates various outputs using modules in `azure_documenter/generators/`:

*   **Design Document (`--mode Design`):**
    *   A high-level architectural overview and analysis.
    *   Includes executive summaries, network topology analysis, security posture assessment, cost analysis, and recommendations.
    *   Ideal for understanding the overall design and identifying areas for improvement.
    *   Automatically versioned using `outputs/version_tracking/`.
    *   Optionally enhanceable with AI analysis using the `--llm` flag (requires configuration).
*   **Audit Report (`--mode Audit` - Default):**
    *   A detailed, resource-focused report.
    *   Provides inventories, configurations, and status details for discovered resources.
    *   Suitable for in-depth technical reviews and compliance checks.
*   **Network Diagrams:**
    *   Generates network topology diagrams using Graphviz and the `diagrams` library.
    *   Provides both tenant-wide overviews and subscription-specific VNet diagrams.
    *   Outputs diagrams in PNG format to `outputs/diagrams/`.
*   **Output Formats:**
    *   Primary reports generated in **Markdown** (`outputs/reports/`).
    *   Markdown reports automatically converted to static **HTML** with navigation (`outputs/reports/`).
    *   Raw fetched data saved as **JSON** files (`outputs/data/`) per run, containing all collected details. These files enable the Compare and Regenerate modes.
*   **Delta Comparison (`--mode Compare`):**
    *   Compares two previous runs using the timestamps from their respective JSON data files.
    *   Generates a report highlighting added, removed, or modified resources/configurations.
*   **Report Regeneration (`--mode Regenerate`):**
    *   Re-generates an Audit or Design report from a previously saved JSON data file without needing to re-scan Azure.
    *   Identifies the correct data file using the run timestamp (`--input-timestamp`).
    *   Useful for generating different report types from the same data or recovering a deleted report.
    *   *Note:* Regenerated reports rely on the original diagrams still being present in the `outputs/diagrams` directory from the initial run.

### Additional Features

*   **Interactive/Automated Subscription Selection:** Choose subscriptions interactively or process all accessible ones (`--all-subscriptions`).
*   **Silent Mode (`--silent`):** Suppresses console output for use in automated scripts or pipelines.
*   **Detailed Logging:** Records execution details and potential errors to `outputs/logs/`.
*   **Authentication Flexibility:** Uses `DefaultAzureCredential`, supporting Azure CLI login, Service Principals, Managed Identity, etc.
*   **Cross-Platform:** Runs on Windows, macOS, and Linux.

## Requirements

<<<<<<< HEAD
### Software
1.  **Python:** Version 3.8 or higher.
2.  **Git:** To clone the repository.
3.  **Graphviz:** Required for generating network diagrams. Install from [graphviz.org/download/](https://graphviz.org/download/) and ensure the `dot` executable is in your system's PATH.
4.  **Python Packages:** Listed in `requirements.txt`.

### Azure
1.  **Azure Account:** Access to an Azure tenant and one or more subscriptions.
2.  **Azure RBAC Permissions:** The identity running the tool (User or Service Principal) needs appropriate permissions on the target subscriptions or management groups.
    *   **Minimum:** The **`Reader`** role is generally required for basic resource discovery.
    *   **Recommended for Full Detail:** To fetch comprehensive details across all categories (especially security settings, cost data, policy assignments, and Entra ID information), broader permissions might be necessary. Consider roles like **`Security Reader`**, **`Cost Management Reader`**, and potentially permissions to read Entra ID data (like **`Directory Readers`**). Always grant permissions based on the principle of least privilege according to your organization's policies.

## Installation

1.  **Clone the Repository:**
    ```bash
    git clone <repository_url> # Replace with the actual URL
    cd azure-documenter-tool
    ```

2.  **Create and Activate a Virtual Environment:** (Recommended)
    ```bash
    # Linux/macOS
    python3 -m venv .venv
    source .venv/bin/activate

    # Windows (Command Prompt)
    python -m venv .venv
    .venv\\Scripts\\activate.bat

    # Windows (PowerShell)
    python -m venv .venv
    .venv\\Scripts\\Activate.ps1
    ```

3.  **Install Python Dependencies:**
    ```bash
    pip install -r requirements.txt
    ```
    *(Note: The `requirements.txt` file is located inside the project root)*

4.  **Install Graphviz:** Follow instructions for your OS at [graphviz.org/download/](https://graphviz.org/download/). Verify installation by running `dot -V` in your terminal.

## Authentication

The tool uses Azure Identity's `DefaultAzureCredential`. This automatically tries multiple authentication methods in a predefined order. The most common methods are:

1.  **Azure CLI:** Log in via your terminal before running the script. This is often the simplest method for interactive use.
    ```bash
    az login
    az account set --subscription <your-target-subscription-id> # Optional, but recommended
    ```
2.  **Environment Variables (Service Principal):** Suitable for automation. Set the following environment variables:
    *   `AZURE_CLIENT_ID`: The Application (client) ID of your Service Principal.
    *   `AZURE_TENANT_ID`: Your Azure Tenant ID.
    *   `AZURE_CLIENT_SECRET`: The client secret for your Service Principal.
    *(See Azure documentation for creating Service Principals and assigning roles).*\
3.  **Other Methods:** `DefaultAzureCredential` also supports Managed Identity (useful when running on Azure resources like VMs or App Services), Visual Studio Code credentials, etc. See the Azure SDK for Python documentation for the full list and order.
=======
* Python 3.12+
* Azure Authentication (CLI or Service Principal)
* Required Azure RBAC Permissions:
  - Reader role at subscription or management group level
  - Additional permissions for enhanced features (e.g., Graph API)
* Graphviz for diagram generation
* Python packages from requirements.txt

## Installation

1. Clone the Repository:
   ```bash
   git clone https://github.com/inabubblewithyou/azure-documenter-tool.git
   cd azure-documenter-tool
   ```

2. Install Python Dependencies:
   ```bash
   python -m venv .venv
   source .venv/bin/activate  # Linux/macOS
   # or .venv\Scripts\activate.bat  # Windows CMD
   # or .venv\Scripts\Activate.ps1  # Windows PowerShell
   pip install -r requirements.txt
   ```

3. Install Graphviz from https://graphviz.org/download/

4. Authenticate to Azure:
   ```bash
   az login
   # Optional: Set default subscription
   az account set --subscription <subscription-id>
   ```
>>>>>>> 9d523f6f

## Usage

Run the tool from the project's root directory using the `main.py` script located inside the `azure_documenter` folder.

```bash
python azure_documenter/main.py [OPTIONS]
```

### Modes & Key Options

*   **`--mode Audit`** (Default): Generates a detailed audit report focusing on resource inventory and configuration.
*   **`--mode Design`**: Generates a higher-level design document focusing on architecture, security, and cost analysis.
*   **`--mode Compare --compare TIMESTAMP1 TIMESTAMP2`**: Compares two previous runs identified by the timestamps in their data file names (e.g., `20231027_103000`). Requires the corresponding JSON files in `outputs/data/`.
*   **`--mode Regenerate --input-timestamp TIMESTAMP --output-type {Audit|Design}`**: Regenerates a report from a previous run's data. Requires the corresponding JSON file in `outputs/data/` and relies on diagrams from the original run still existing in `outputs/diagrams/`.
    *   `--input-timestamp`: The `YYYYMMDD_HHMMSS` timestamp from the data filename.
    *   `--output-type`: Specify whether to generate an `Audit` or `Design` report.
*   **`--all-subscriptions`**: Process all subscriptions accessible to the authenticated identity without prompting.
*   **`--silent`** or **`-s`**: Run in silent mode, suppressing console output (logs are still written to file). Useful for automation.
*   **`--llm`**: (Use with `--mode Design`) Enables AI-enhanced analysis and summaries in the Design Document. Requires LLM provider configuration (see below).

### Examples

```bash
# Run default Audit mode, selecting subscriptions interactively
python azure_documenter/main.py

# Generate a Design Document for all subscriptions silently
python azure_documenter/main.py --mode Design --all-subscriptions --silent

# Generate a Design Document with LLM enhancements for selected subscriptions
python azure_documenter/main.py --mode Design --llm

# Compare two specific audit runs
python azure_documenter/main.py --mode Compare --compare 20231026_150000 20231027_090000

# Regenerate a Design report from a previous run identified by its timestamp
python azure_documenter/main.py --mode Regenerate --input-timestamp 20240115_112233 --output-type Design

# Regenerate an Audit report from a previous run
python azure_documenter/main.py --mode Regenerate --input-timestamp 20240115_112233 --output-type Audit
```

## Output Structure

All outputs are placed in the `outputs/` directory, created inside the `azure_documenter` folder:

```
azure-documenter-tool/
├── azure_documenter/
│   ├── outputs/
│   │   ├── reports/          # Generated Markdown (.md) and HTML (.html) reports
│   │   ├── diagrams/         # Network topology diagrams (.png)
│   │   ├── data/             # Raw fetched data per run (.json)
│   │   ├── logs/             # Detailed execution logs (.log)
│   │   ├── csv/              # CSV data exports (e.g., resource summary from Audit mode)
│   │   └── version_tracking/ # Stores the latest version number for Design Docs
│   ├── fetchers/
│   ├── generators/
│   └── main.py
├── requirements.txt
└── README.md
```

*   **Reports:** Files are named descriptively, including the mode (Audit/Design/Delta/Regenerated type), tenant name, timestamp, and version (for Design mode).
*   **Diagrams:** Named by tenant/subscription and type (e.g., `tenant_network_topology_<timestamp>.png`, `subid_vnet_topology_<timestamp>.png`).
*   **Data:** Raw JSON files are named `azure_audit_raw_data_{TenantName}_{Timestamp}_v{Version}.json`. These comprehensive files contain all data fetched during the run and are essential for the `--mode Compare` and `--mode Regenerate` features.
*   **Logs:** Named `azure_documenter_run_{Timestamp}.log`.
*   **CSV Exports:** Contains structured data exports. Currently includes `azure_audit_resource_summary_{TenantName}_{Timestamp}_v{Version}.csv` generated during Audit mode runs.
*   **Version Tracking:** JSON files named `tenant_{TenantID}.json` track the latest version number used for a tenant's Design documents.

## Configuration (Optional - LLM Integration)

To use the `--llm` feature for enhanced Design Documents, you need to configure access to an OpenAI or Azure OpenAI model.

1.  Create a `.env` file in the `azure_documenter` directory (alongside `main.py`).
2.  Add the relevant variables based on your provider:

    **For Azure OpenAI:**
    ```dotenv
    LLM_PROVIDER=AZURE_OPENAI
    AZURE_OPENAI_API_KEY=your_api_key
    AZURE_OPENAI_ENDPOINT=https://your-aoai-resource.openai.azure.com/
    AZURE_OPENAI_DEPLOYMENT=your_deployment_or_model_name
    # Optional: Specify API version if needed
    # AZURE_OPENAI_API_VERSION=2023-05-15
    ```

    **For OpenAI:**
    ```dotenv
    LLM_PROVIDER=OPENAI
    OPENAI_API_KEY=your_openai_api_key
    # Optional: Specify model name if not using default (e.g., gpt-4)
    # OPENAI_MODEL_NAME=gpt-4
    ```

Ensure the model you specify (via deployment name or model name) is suitable for text generation and analysis tasks. If `LLM_PROVIDER` is not set or set to `none`, the LLM features will be disabled.

## Contributing

Contributions are welcome! Please follow standard Fork and Pull Request workflows. Ensure code includes appropriate logging and adheres to general Python best practices.

## License

(Specify License Here - e.g., MIT License) <|MERGE_RESOLUTION|>--- conflicted
+++ resolved
@@ -1,6 +1,5 @@
 # Azure Documenter Tool
 
-[![Python Version](https://img.shields.io/badge/python-3.8+-blue.svg)](https://www.python.org/downloads/)
 
 ## Overview
 
@@ -74,66 +73,6 @@
 
 ## Requirements
 
-<<<<<<< HEAD
-### Software
-1.  **Python:** Version 3.8 or higher.
-2.  **Git:** To clone the repository.
-3.  **Graphviz:** Required for generating network diagrams. Install from [graphviz.org/download/](https://graphviz.org/download/) and ensure the `dot` executable is in your system's PATH.
-4.  **Python Packages:** Listed in `requirements.txt`.
-
-### Azure
-1.  **Azure Account:** Access to an Azure tenant and one or more subscriptions.
-2.  **Azure RBAC Permissions:** The identity running the tool (User or Service Principal) needs appropriate permissions on the target subscriptions or management groups.
-    *   **Minimum:** The **`Reader`** role is generally required for basic resource discovery.
-    *   **Recommended for Full Detail:** To fetch comprehensive details across all categories (especially security settings, cost data, policy assignments, and Entra ID information), broader permissions might be necessary. Consider roles like **`Security Reader`**, **`Cost Management Reader`**, and potentially permissions to read Entra ID data (like **`Directory Readers`**). Always grant permissions based on the principle of least privilege according to your organization's policies.
-
-## Installation
-
-1.  **Clone the Repository:**
-    ```bash
-    git clone <repository_url> # Replace with the actual URL
-    cd azure-documenter-tool
-    ```
-
-2.  **Create and Activate a Virtual Environment:** (Recommended)
-    ```bash
-    # Linux/macOS
-    python3 -m venv .venv
-    source .venv/bin/activate
-
-    # Windows (Command Prompt)
-    python -m venv .venv
-    .venv\\Scripts\\activate.bat
-
-    # Windows (PowerShell)
-    python -m venv .venv
-    .venv\\Scripts\\Activate.ps1
-    ```
-
-3.  **Install Python Dependencies:**
-    ```bash
-    pip install -r requirements.txt
-    ```
-    *(Note: The `requirements.txt` file is located inside the project root)*
-
-4.  **Install Graphviz:** Follow instructions for your OS at [graphviz.org/download/](https://graphviz.org/download/). Verify installation by running `dot -V` in your terminal.
-
-## Authentication
-
-The tool uses Azure Identity's `DefaultAzureCredential`. This automatically tries multiple authentication methods in a predefined order. The most common methods are:
-
-1.  **Azure CLI:** Log in via your terminal before running the script. This is often the simplest method for interactive use.
-    ```bash
-    az login
-    az account set --subscription <your-target-subscription-id> # Optional, but recommended
-    ```
-2.  **Environment Variables (Service Principal):** Suitable for automation. Set the following environment variables:
-    *   `AZURE_CLIENT_ID`: The Application (client) ID of your Service Principal.
-    *   `AZURE_TENANT_ID`: Your Azure Tenant ID.
-    *   `AZURE_CLIENT_SECRET`: The client secret for your Service Principal.
-    *(See Azure documentation for creating Service Principals and assigning roles).*\
-3.  **Other Methods:** `DefaultAzureCredential` also supports Managed Identity (useful when running on Azure resources like VMs or App Services), Visual Studio Code credentials, etc. See the Azure SDK for Python documentation for the full list and order.
-=======
 * Python 3.12+
 * Azure Authentication (CLI or Service Principal)
 * Required Azure RBAC Permissions:
@@ -167,7 +106,6 @@
    # Optional: Set default subscription
    az account set --subscription <subscription-id>
    ```
->>>>>>> 9d523f6f
 
 ## Usage
 
@@ -213,63 +151,34 @@
 
 ## Output Structure
 
-All outputs are placed in the `outputs/` directory, created inside the `azure_documenter` folder:
-
 ```
-azure-documenter-tool/
-├── azure_documenter/
-│   ├── outputs/
-│   │   ├── reports/          # Generated Markdown (.md) and HTML (.html) reports
-│   │   ├── diagrams/         # Network topology diagrams (.png)
-│   │   ├── data/             # Raw fetched data per run (.json)
-│   │   ├── logs/             # Detailed execution logs (.log)
-│   │   ├── csv/              # CSV data exports (e.g., resource summary from Audit mode)
-│   │   └── version_tracking/ # Stores the latest version number for Design Docs
-│   ├── fetchers/
-│   ├── generators/
-│   └── main.py
-├── requirements.txt
-└── README.md
+outputs/
+├── reports/          # Markdown and HTML reports
+├── diagrams/         # Network topology diagrams
+├── data/            # Raw JSON audit data
+├── logs/            # Detailed execution logs
+└── version_tracking/ # Document version tracking
 ```
 
-*   **Reports:** Files are named descriptively, including the mode (Audit/Design/Delta/Regenerated type), tenant name, timestamp, and version (for Design mode).
-*   **Diagrams:** Named by tenant/subscription and type (e.g., `tenant_network_topology_<timestamp>.png`, `subid_vnet_topology_<timestamp>.png`).
-*   **Data:** Raw JSON files are named `azure_audit_raw_data_{TenantName}_{Timestamp}_v{Version}.json`. These comprehensive files contain all data fetched during the run and are essential for the `--mode Compare` and `--mode Regenerate` features.
-*   **Logs:** Named `azure_documenter_run_{Timestamp}.log`.
-*   **CSV Exports:** Contains structured data exports. Currently includes `azure_audit_resource_summary_{TenantName}_{Timestamp}_v{Version}.csv` generated during Audit mode runs.
-*   **Version Tracking:** JSON files named `tenant_{TenantID}.json` track the latest version number used for a tenant's Design documents.
+## Configuration
 
-## Configuration (Optional - LLM Integration)
+* Mode Selection: Audit (default) or Design
+* Subscription Scope: Interactive or all subscriptions
+* Output Control: Normal or silent mode
+* Logging: Console (INFO) and File (DEBUG)
+* LLM Integration: Configure via environment variables:
+  ```env
+  # For Azure OpenAI:
+  LLM_PROVIDER=AZURE_OPENAI
+  AZURE_OPENAI_API_KEY=your_api_key
+  AZURE_OPENAI_ENDPOINT=your_endpoint
+  AZURE_OPENAI_DEPLOYMENT=your_deployment_name
 
-To use the `--llm` feature for enhanced Design Documents, you need to configure access to an OpenAI or Azure OpenAI model.
+  # Or for OpenAI:
+  LLM_PROVIDER=OPENAI
+  OPENAI_API_KEY=your_api_key
+  ```
 
-1.  Create a `.env` file in the `azure_documenter` directory (alongside `main.py`).
-2.  Add the relevant variables based on your provider:
+## Documentation
 
-    **For Azure OpenAI:**
-    ```dotenv
-    LLM_PROVIDER=AZURE_OPENAI
-    AZURE_OPENAI_API_KEY=your_api_key
-    AZURE_OPENAI_ENDPOINT=https://your-aoai-resource.openai.azure.com/
-    AZURE_OPENAI_DEPLOYMENT=your_deployment_or_model_name
-    # Optional: Specify API version if needed
-    # AZURE_OPENAI_API_VERSION=2023-05-15
-    ```
-
-    **For OpenAI:**
-    ```dotenv
-    LLM_PROVIDER=OPENAI
-    OPENAI_API_KEY=your_openai_api_key
-    # Optional: Specify model name if not using default (e.g., gpt-4)
-    # OPENAI_MODEL_NAME=gpt-4
-    ```
-
-Ensure the model you specify (via deployment name or model name) is suitable for text generation and analysis tasks. If `LLM_PROVIDER` is not set or set to `none`, the LLM features will be disabled.
-
-## Contributing
-
-Contributions are welcome! Please follow standard Fork and Pull Request workflows. Ensure code includes appropriate logging and adheres to general Python best practices.
-
-## License
-
-(Specify License Here - e.g., MIT License) +For detailed documentation, feature descriptions, and troubleshooting guides, please refer to the project wiki. 